--- conflicted
+++ resolved
@@ -10,12 +10,7 @@
 
 .MovieScreen {
   min-height: 100vh;
-<<<<<<< HEAD
-  color: $color-text;
-=======
-  background: #F4F4F4;
-  color: #222130;
->>>>>>> 6aa6ad54
+  color: $color-text;
   padding-bottom: 2rem;
 }
 
@@ -35,19 +30,11 @@
 
 // Comments Section
 .comments-section {
-<<<<<<< HEAD
   background: $color-box;
   border-radius: 16px;
   padding: 2rem;
   border: 1px solid $color-input;
   grid-column: 1;
-=======
-  background: #FEFEFE;
-  border-radius: 16px;
-  padding: 2rem;
-  border: 1px solid #D9D9D9;
-  grid-column: 1; // Alinear con la columna del video
->>>>>>> 6aa6ad54
   grid-row: 2;
   box-shadow: 0 2px 8px rgba(34, 33, 48, 0.06);
 }
@@ -107,11 +94,7 @@
   display: flex;
   align-items: center;
   justify-content: center;
-<<<<<<< HEAD
   color: $color-box;
-=======
-  color: #222130;
->>>>>>> 6aa6ad54
   cursor: pointer;
   transition: all 0.3s;
 
@@ -154,17 +137,10 @@
 
 // Movie Info Section
 .movie-info-section {
-<<<<<<< HEAD
   background: $color-box;
   border-radius: 16px;
   padding: 2rem;
   border: 1px solid $color-input;
-=======
-  background: #FEFEFE;
-  border-radius: 16px;
-  padding: 2rem;
-  border: 1px solid #D9D9D9;
->>>>>>> 6aa6ad54
   display: flex;
   flex-direction: column;
   gap: 1.25rem;
@@ -192,11 +168,7 @@
   display: flex;
   align-items: center;
   gap: 0.375rem;
-<<<<<<< HEAD
   color: $color-accent;
-=======
-  color: #222130;
->>>>>>> 6aa6ad54
   padding: 0.5rem 0.875rem;
   border-radius: 8px;
   font-weight: 700;
@@ -204,23 +176,14 @@
   flex-shrink: 0;
 
   svg {
-<<<<<<< HEAD
     color: $color-accent;
-=======
-    color: #FFD700;
->>>>>>> 6aa6ad54
   }
 }
 
 .movie-meta {
   display: flex;
   gap: 1.5rem;
-<<<<<<< HEAD
-  color: $color-text;
-=======
-  color: #222130;
-  opacity: 0.6;
->>>>>>> 6aa6ad54
+  color: $color-text;
   font-size: 0.95rem;
 
   span {
@@ -233,63 +196,37 @@
   .genre-badge {
     display: inline-block;
     padding: 0.5rem 1rem;
-<<<<<<< HEAD
     background: $color-input;
     border-radius: 20px;
     font-size: 0.875rem;
     color: $color-input-text;
     border: 1px solid $color-input;
-=======
-    background: #F4F4F4;
-    border-radius: 20px;
-    font-size: 0.875rem;
-    color: #222130;
-    border: 1px solid #D9D9D9;
->>>>>>> 6aa6ad54
     font-weight: 500;
   }
 }
 
 .movie-director {
-<<<<<<< HEAD
-  color: $color-text;
-=======
-  color: #222130;
-  opacity: 0.7;
->>>>>>> 6aa6ad54
+  color: $color-text;
   font-size: 0.95rem;
   font-weight: 500;
 }
 
 .movie-description {
-<<<<<<< HEAD
-  color: $color-text;
-=======
-  color: #222130;
-  opacity: 0.7;
->>>>>>> 6aa6ad54
+  color: $color-text;
   line-height: 1.6;
   margin: 0;
 }
 
 // User Rating
 .user-rating {
-<<<<<<< HEAD
   border-top: 1px solid $color-input;
-=======
-  border-top: 1px solid #D9D9D9;
->>>>>>> 6aa6ad54
   padding-top: 1.5rem;
 
   label {
     display: block;
     font-weight: 600;
     margin-bottom: 0.75rem;
-<<<<<<< HEAD
     color: $color-label;
-=======
-    color: #222130;
->>>>>>> 6aa6ad54
   }
 }
 
@@ -303,22 +240,14 @@
     cursor: pointer;
     padding: 0.25rem;
     transition: all 0.2s;
-<<<<<<< HEAD
     color: $color-text;
-=======
-    color: #D9D9D9;
->>>>>>> 6aa6ad54
 
     svg {
       font-size: 1.75rem;
     }
 
     &.active {
-<<<<<<< HEAD
       color: $color-accent;
-=======
-      color: #FFD700;
->>>>>>> 6aa6ad54
     }
 
     &:hover {
@@ -345,36 +274,20 @@
     font-size: 1.5rem;
     font-weight: 700;
     margin: 0;
-<<<<<<< HEAD
     color: $color-label;
 
     svg {
       color: $color-accent;
-=======
-    color: #222130;
-
-    svg {
-      color: #222130;
-      opacity: 0.6;
->>>>>>> 6aa6ad54
     }
   }
 }
 
 .comment-input-box {
-<<<<<<< HEAD
   background: $color-input;
   border-radius: 12px;
   padding: 1rem;
   margin-bottom: 1rem;
   border: 1px solid $color-input;
-=======
-  background: #F4F4F4;
-  border-radius: 12px;
-  padding: 1rem;
-  margin-bottom: 1rem;
-  border: 1px solid #D9D9D9;
->>>>>>> 6aa6ad54
 
   textarea {
     width: 100%;
@@ -384,30 +297,17 @@
     resize: none;
     font-family: inherit;
     font-size: 0.95rem;
-<<<<<<< HEAD
     color: $color-input-text;
 
     &::placeholder {
       color: $color-text;
-=======
-    color: #222130;
-
-    &::placeholder {
-      color: #222130;
-      opacity: 0.5;
->>>>>>> 6aa6ad54
     }
   }
 }
 
 .comment-submit-btn {
-<<<<<<< HEAD
   background: $color-accent;
   color: $color-input-text;
-=======
-  background: #222130;
-  color: #FEFEFE;
->>>>>>> 6aa6ad54
   border: none;
   padding: 0.75rem 1.5rem;
   border-radius: 8px;
@@ -421,14 +321,8 @@
   margin-left: auto;
 
   &:hover:not(:disabled) {
-<<<<<<< HEAD
     background: color.adjust($color-accent, $lightness: -10%);
     transform: translateY(-2px);
-=======
-    background: #FF0000;
-    transform: translateY(-2px);
-    box-shadow: 0 4px 12px rgba(34, 33, 48, 0.2);
->>>>>>> 6aa6ad54
   }
 
   &:disabled {
@@ -440,11 +334,7 @@
 .comment-separator {
   width: 100%;
   height: 1px;
-<<<<<<< HEAD
   background: $color-accent;
-=======
-  background: #D9D9D9;
->>>>>>> 6aa6ad54
   margin-bottom: 1.5rem;
 }
 
@@ -458,28 +348,17 @@
   display: flex;
   gap: 1rem;
   padding: 1rem;
-<<<<<<< HEAD
   background: $color-input;
   border-radius: 12px;
   border: 1px solid $color-input;
-=======
-  background: #F4F4F4;
-  border-radius: 12px;
-  border: 1px solid #D9D9D9;
->>>>>>> 6aa6ad54
 }
 
 .comment-avatar {
   width: 48px;
   height: 48px;
   border-radius: 50%;
-<<<<<<< HEAD
   background: $color-accent;
   color: $color-input-text;
-=======
-  background: #222130;
-  color: #FEFEFE;
->>>>>>> 6aa6ad54
   display: flex;
   align-items: center;
   justify-content: center;
