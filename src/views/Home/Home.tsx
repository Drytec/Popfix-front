--- conflicted
+++ resolved
@@ -1,18 +1,8 @@
-<<<<<<< HEAD
 /**
  * @file Home.tsx
  * @description Home page component of the PopFix app. Displays a catalog of movies fetched from the backend,
  * allows category filtering, and supports searching movies via the API.
  */
-=======
-import { useState, useEffect } from 'react'
-import { useNavigate } from 'react-router-dom'
-import './Home.scss'
-import NavBar from '../../components/NavBar/NavBar'
-import HelpButton from '../../components/HelpButton/HelpButton'
-import { getAllMovies, searchMovies } from '../../utils/moviesApi'
-import { AiFillStar, AiFillPlayCircle, AiOutlinePlus, AiFillHeart } from 'react-icons/ai'
->>>>>>> 6aa6ad54
 
 import { useState, useEffect } from "react";
 import { useNavigate } from "react-router-dom";
@@ -33,7 +23,6 @@
  * @property {string} poster - URL of the movie poster image.
  */
 interface Movie {
-<<<<<<< HEAD
   id: number;
   title: string;
   rating: number;
@@ -41,16 +30,6 @@
   genre: string;
   description: string;
   poster: string;
-=======
-  id: number
-  title: string
-  rating: number
-  duration: string
-  genre: string
-  description: string
-  poster: string
-  isFavorite?: boolean
->>>>>>> 6aa6ad54
 }
 
 /**
@@ -108,7 +87,6 @@
       const mockMovies: Movie[] = Array.from({ length: 8 }, (_, i) => ({
         id: i + 1,
         title: `Película ${i + 1}`,
-<<<<<<< HEAD
         rating: 8.5,
         duration: "2h 14m",
         genre: "Acción",
@@ -117,22 +95,12 @@
         poster: "/static/img/placeholder.jpg",
       }));
       setMovies(mockMovies);
-=======
-        rating: 4.5,
-        duration: '2h 14m',
-        genre: 'Acción',
-        description: 'Una emocionante aventura llena de acción y efectos espectaculares.',
-        poster: '/static/img/placeholder.jpg'
-      }))
-      setMovies(mockMovies)
->>>>>>> 6aa6ad54
     } catch (error) {
       console.error("Error loading movies:", error);
       // Fallback mock data
       const mockMovies: Movie[] = Array.from({ length: 8 }, (_, i) => ({
         id: i + 1,
         title: `Película ${i + 1}`,
-<<<<<<< HEAD
         rating: 8.5,
         duration: "2h 14m",
         genre: "Acción",
@@ -141,15 +109,6 @@
         poster: "/static/img/placeholder.jpg",
       }));
       setMovies(mockMovies);
-=======
-        rating: 4.5,
-        duration: '2h 14m',
-        genre: 'Acción',
-        description: 'Una emocionante aventura llena de acción y efectos espectaculares.',
-        poster: '/static/img/placeholder.jpg'
-      }))
-      setMovies(mockMovies)
->>>>>>> 6aa6ad54
     } finally {
       setLoading(false);
     }
@@ -254,7 +213,6 @@
                   }`}
                   onClick={() => handleCategoryClick(category)}
                 >
-<<<<<<< HEAD
                   {category}
                 </button>
               ))}
@@ -310,51 +268,6 @@
                           </svg>
                           {movie.duration}
                         </span>
-=======
-                  <div className="movie-poster">
-                    <img
-                      src={movie.poster}
-                      alt={movie.title}
-                      onError={(e) => {
-                        (e.currentTarget as HTMLImageElement).src =
-                          'https://images.unsplash.com/photo-1497032628192-86f99bcd76bc?q=80&w=800&auto=format&fit=crop';
-                      }}
-                    />
-                    <div className="movie-overlay">
-                      <span className="movie-duration">
-                        <svg width="16" height="16" viewBox="0 0 24 24" fill="none">
-                          <circle cx="12" cy="12" r="10" stroke="currentColor" strokeWidth="2"/>
-                          <path stroke="currentColor" strokeWidth="2" strokeLinecap="round"/>
-                        </svg>
-                        {movie.duration}
-                      </span>
-                    </div>
-                    <div className="movie-hover-actions">
-                      <button 
-                        className="play-button"
-                        onClick={(e) => handlePlayMovie(e, movie.id)}
-                        aria-label="Reproducir película"
-                      >
-                        <AiFillPlayCircle />
-                        <span>Reproducir</span>
-                      </button>
-                      <button 
-                        className={`favorite-button ${movie.isFavorite ? 'is-favorite' : ''}`}
-                        onClick={(e) => handleAddToFavorites(e, movie.id)}
-                        aria-label={movie.isFavorite ? "Eliminar de favoritos" : "Añadir a favoritos"}
-                        title={movie.isFavorite ? "Eliminar de favoritos" : "Añadir a favoritos"}
-                      >
-                        {movie.isFavorite ? <AiFillHeart /> : <AiOutlinePlus />}
-                      </button>
-                    </div>
-                  </div>
-                  <div className="movie-info">
-                    <div className="movie-header">
-                      <h3>{movie.title}</h3>
-                      <div className="movie-rating">
-                        <AiFillStar />
-                        <span>{movie.rating}</span>
->>>>>>> 6aa6ad54
                       </div>
                     </div>
                     <div className="movie-info">
