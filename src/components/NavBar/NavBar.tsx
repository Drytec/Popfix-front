import React, { useState, useRef, useEffect } from "react";
import "./NavBar.scss";
<<<<<<< HEAD
import {
  FaUserCircle,
  FaUser,
  FaHeart,
  FaEdit,
  FaSignOutAlt,
  FaSearch,
} from "react-icons/fa";
import { useNavigate } from "react-router-dom";
import { logoutUser } from "../../utils/authApi";
=======
import { FaUserCircle, FaUser, FaHeart, FaEdit, FaSignOutAlt, FaSearch, FaBars, FaTimes } from "react-icons/fa";
import { useNavigate, useLocation } from 'react-router-dom';
import { logoutUser } from '../../utils/authApi';
>>>>>>> e2cdbb66

interface NavBarProps {
  searchQuery?: string;
  onSearchChange?: (value: string) => void;
  onSearchSubmit?: (e: React.FormEvent) => void;
}

const NavBar: React.FC<NavBarProps> = ({
  searchQuery = "",
  onSearchChange,
  onSearchSubmit,
}) => {
  const [isMenuOpen, setIsMenuOpen] = useState(false);
  const [isMobileMenuOpen, setIsMobileMenuOpen] = useState(false);
  const menuRef = useRef<HTMLDivElement>(null);
  const navigate = useNavigate();
  const location = useLocation();

  // Determinar si mostrar NavBar según la ruta
  const hideNavBar = ['/login', '/register', '/forgot-password', '/reset-password', '/'].includes(location.pathname);
  const isHome = location.pathname === '/home';
  const isFavorites = location.pathname === '/favoritos';
  const showSearch = isHome;

  if (hideNavBar) {
    return null;
  }

  const handleSubmit = (e: React.FormEvent) => {
    e.preventDefault();
    if (onSearchSubmit) {
      onSearchSubmit(e);
    }
  };

  const toggleMenu = () => {
    setIsMenuOpen(!isMenuOpen);
  };

  const toggleMobileMenu = () => {
    setIsMobileMenuOpen(!isMobileMenuOpen);
  };

  const handleLogout = async (e: React.MouseEvent) => {
    e.preventDefault();
    try {
      const res = await logoutUser();
      if (res && res.message) {
        alert(res.message);
      } else {
        alert("Sesión cerrada correctamente");
      }
    } catch (err: any) {
      alert(err?.message || "Sesión cerrada localmente");
    } finally {
      localStorage.removeItem("authToken");
      localStorage.removeItem("user");
      navigate("/login");
    }
  };

  const handleNavigate = (path: string) => {
    navigate(path);
    setIsMobileMenuOpen(false);
  };

  // Close the menu when user click outside of it
  useEffect(() => {
    const handleClickOutside = (event: MouseEvent) => {
      if (menuRef.current && !menuRef.current.contains(event.target as Node)) {
        setIsMenuOpen(false);
      }
    };

    document.addEventListener("mousedown", handleClickOutside);
    return () => {
      document.removeEventListener("mousedown", handleClickOutside);
    };
  }, []);

  return (
    <nav className="navbar">
<<<<<<< HEAD
      <div className="navbar_logo">PopFix</div>

      <ul className="navbar_links">
        <li>
          <a href="/">Inicio</a>
        </li>
        <li>
          <a href="/login">Iniciar Sesión</a>
        </li>
        <li>
          <a href="/favoritos">Favoritos</a>
        </li>
        <li>
          <a href="/perfil">Perfil</a>
        </li>
      </ul>

      <div className="navbar_right">
        {/* Search Bar */}
        <form onSubmit={handleSubmit} className="navbar_search">
          <button
            type="submit"
            className="navbar_search-icon"
            aria-label="Buscar"
          >
            <FaSearch />
          </button>
          <input
            type="text"
            placeholder="Buscar Películas"
            value={searchQuery}
            onChange={(e) => onSearchChange?.(e.target.value)}
            className="navbar_search-input"
          />
        </form>

        <div className="navbar_actions" ref={menuRef}>
          <button
            className="navbar_user-icon"
            aria-label="Perfil de usuario"
            onClick={toggleMenu}
          >
            <FaUserCircle size={24} />
          </button>

          {isMenuOpen && (
            <div className="user-menu">
              <a href="/user" className="user-menu-item">
                <FaUser />
                <span>Mi perfil</span>
              </a>
              <a href="/favoritos" className="user-menu-item">
                <FaHeart />
                <span>Lista de favoritos</span>
              </a>
              <a href="/edit-user" className="user-menu-item">
                <FaEdit />
                <span>Editar perfil</span>
              </a>
              <a
                href="/logout"
                className="user-menu-item"
                onClick={handleLogout}
              >
                <FaSignOutAlt />
                <span>Cerrar sesión</span>
              </a>
            </div>
          )}
=======
      <div className="navbar-container">
        {/* Logo */}
        <div className="navbar-logo" onClick={() => handleNavigate('/home')}>
          PopFix
        </div>

        {/* Desktop Navigation */}
        <div className="navbar-desktop">
          {/* Links */}
          <ul className="navbar-links">
            <li>
              <button 
                className="nav-link"
                onClick={() => handleNavigate('/home')}
              >
                Inicio
              </button>
            </li>
            {(isHome || isFavorites) && (
              <li>
                <button 
                  className="nav-link"
                  onClick={() => handleNavigate('/favoritos')}
                >
                  Favoritos
                </button>
              </li>
            )}
          </ul>

          {/* Search Bar - Only on Home */}
          {showSearch && (
            <form onSubmit={handleSubmit} className="navbar-search">
              <button type="submit" className="navbar-search-icon" aria-label="Buscar">
                <FaSearch />
              </button>
              <input
                type="text"
                placeholder="Buscar películas..."
                value={searchQuery}
                onChange={(e) => onSearchChange?.(e.target.value)}
                className="navbar-search-input"
              />
            </form>
          )}

          {/* Profile Menu */}
          <div className="navbar-actions" ref={menuRef}>
            <button 
              className="navbar-user-icon" 
              aria-label="Perfil de usuario"
              onClick={toggleMenu}
            >
              <FaUserCircle size={28} />
            </button>
            
            {isMenuOpen && (
              <div className="user-menu">
                <a href="/perfil" className="user-menu-item">
                  <FaUser />
                  <span>Mi perfil</span>
                </a>
                <a href="/edit-user" className="user-menu-item">
                  <FaEdit />
                  <span>Editar perfil</span>
                </a>
                <a href="/logout" className="user-menu-item logout-item" onClick={handleLogout}>
                  <FaSignOutAlt />
                  <span>Cerrar sesión</span>
                </a>
              </div>
            )}
          </div>
>>>>>>> e2cdbb66
        </div>

        {/* Mobile Menu Button */}
        <button 
          className="navbar-mobile-toggle"
          onClick={toggleMobileMenu}
          aria-label="Menú móvil"
        >
          {isMobileMenuOpen ? <FaTimes size={24} /> : <FaBars size={24} />}
        </button>
      </div>

      {/* Mobile Navigation */}
      {isMobileMenuOpen && (
        <div className="navbar-mobile">
          <ul className="mobile-links">
            <li>
              <button 
                className="mobile-link"
                onClick={() => handleNavigate('/home')}
              >
                Inicio
              </button>
            </li>
            {(isHome || isFavorites) && (
              <li>
                <button 
                  className="mobile-link"
                  onClick={() => handleNavigate('/favoritos')}
                >
                  Favoritos
                </button>
              </li>
            )}
          </ul>

          {/* Mobile Search - Only on Home */}
          {showSearch && (
            <form onSubmit={handleSubmit} className="mobile-search">
              <button type="submit" className="mobile-search-icon" aria-label="Buscar">
                <FaSearch />
              </button>
              <input
                type="text"
                placeholder="Buscar películas..."
                value={searchQuery}
                onChange={(e) => onSearchChange?.(e.target.value)}
                className="mobile-search-input"
              />
            </form>
          )}

          {/* Mobile Profile Menu */}
          <div className="mobile-profile">
            <a href="/perfil" className="mobile-profile-item">
              <FaUser />
              <span>Mi perfil</span>
            </a>
            <a href="/edit-user" className="mobile-profile-item">
              <FaEdit />
              <span>Editar perfil</span>
            </a>
            <a href="/logout" className="mobile-profile-item logout-item" onClick={handleLogout}>
              <FaSignOutAlt />
              <span>Cerrar sesión</span>
            </a>
          </div>
        </div>
      )}
    </nav>
  );
};

export default NavBar;<|MERGE_RESOLUTION|>--- conflicted
+++ resolved
@@ -1,21 +1,8 @@
 import React, { useState, useRef, useEffect } from "react";
 import "./NavBar.scss";
-<<<<<<< HEAD
-import {
-  FaUserCircle,
-  FaUser,
-  FaHeart,
-  FaEdit,
-  FaSignOutAlt,
-  FaSearch,
-} from "react-icons/fa";
-import { useNavigate } from "react-router-dom";
-import { logoutUser } from "../../utils/authApi";
-=======
 import { FaUserCircle, FaUser, FaHeart, FaEdit, FaSignOutAlt, FaSearch, FaBars, FaTimes } from "react-icons/fa";
 import { useNavigate, useLocation } from 'react-router-dom';
 import { logoutUser } from '../../utils/authApi';
->>>>>>> e2cdbb66
 
 interface NavBarProps {
   searchQuery?: string;
@@ -98,77 +85,6 @@
 
   return (
     <nav className="navbar">
-<<<<<<< HEAD
-      <div className="navbar_logo">PopFix</div>
-
-      <ul className="navbar_links">
-        <li>
-          <a href="/">Inicio</a>
-        </li>
-        <li>
-          <a href="/login">Iniciar Sesión</a>
-        </li>
-        <li>
-          <a href="/favoritos">Favoritos</a>
-        </li>
-        <li>
-          <a href="/perfil">Perfil</a>
-        </li>
-      </ul>
-
-      <div className="navbar_right">
-        {/* Search Bar */}
-        <form onSubmit={handleSubmit} className="navbar_search">
-          <button
-            type="submit"
-            className="navbar_search-icon"
-            aria-label="Buscar"
-          >
-            <FaSearch />
-          </button>
-          <input
-            type="text"
-            placeholder="Buscar Películas"
-            value={searchQuery}
-            onChange={(e) => onSearchChange?.(e.target.value)}
-            className="navbar_search-input"
-          />
-        </form>
-
-        <div className="navbar_actions" ref={menuRef}>
-          <button
-            className="navbar_user-icon"
-            aria-label="Perfil de usuario"
-            onClick={toggleMenu}
-          >
-            <FaUserCircle size={24} />
-          </button>
-
-          {isMenuOpen && (
-            <div className="user-menu">
-              <a href="/user" className="user-menu-item">
-                <FaUser />
-                <span>Mi perfil</span>
-              </a>
-              <a href="/favoritos" className="user-menu-item">
-                <FaHeart />
-                <span>Lista de favoritos</span>
-              </a>
-              <a href="/edit-user" className="user-menu-item">
-                <FaEdit />
-                <span>Editar perfil</span>
-              </a>
-              <a
-                href="/logout"
-                className="user-menu-item"
-                onClick={handleLogout}
-              >
-                <FaSignOutAlt />
-                <span>Cerrar sesión</span>
-              </a>
-            </div>
-          )}
-=======
       <div className="navbar-container">
         {/* Logo */}
         <div className="navbar-logo" onClick={() => handleNavigate('/home')}>
@@ -242,7 +158,6 @@
               </div>
             )}
           </div>
->>>>>>> e2cdbb66
         </div>
 
         {/* Mobile Menu Button */}
