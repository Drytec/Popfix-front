// PopFix application configuration and constants

<<<<<<< HEAD
/**
 * Base URL for the API.
 * Replace this value with your backend URL if needed.
 * @constant {string}
 */
export const API_BASE_URL = "https://popfix-back.onrender.com/api";
=======
// URL base del API (cambia por la URL de tu backend)
export const API_BASE_URL = 'http://localhost:5100/api'
>>>>>>> e2cdbb66

/**
 * API endpoint definitions for different functionalities.
 * @constant
 * @type {Object}
 * @property {string} LOGIN - Endpoint for user login.
 * @property {string} REGISTER - Endpoint for user registration.
 * @property {string} FORGOT_PASSWORD - Endpoint for password recovery.
 * @property {string} LOGOUT - Endpoint for logging out the user.
 * @property {string} MOVIES - Endpoint for listing or managing movies.
 * @property {string} MOVIE_DETAILS - Endpoint for fetching movie details by ID.
 * @property {string} SEARCH_MOVIES - Endpoint for searching movies.
 * @property {string} POPULAR_MOVIES - Endpoint for fetching popular movies.
 * @property {string} TRENDING_MOVIES - Endpoint for fetching trending movies.
 * @property {string} USER_PROFILE - Endpoint for getting user profile information.
 * @property {string} USER_FAVORITES - Endpoint for getting user's favorite movies.
 */
export const API_ENDPOINTS = {
<<<<<<< HEAD
  // Authentication
  LOGIN: "/users/login",
  REGISTER: "/users/register",
  FORGOT_PASSWORD: "/auth/forgot-password",
  LOGOUT: "/logout",
=======
  // Autenticación
  LOGIN: '/users/login',
  REGISTER: '/users/register',
  FORGOT_PASSWORD: '/auth/forgot-password',
  LOGOUT: '/logout',
  
  // Películas
  MOVIES: '/movies/mixed',
  MOVIE_DETAILS: '/pexels/:id',
  SEARCH_MOVIES: '/pexels/search',
  POPULAR_MOVIES: '/pexels/popular',
  TRENDING_MOVIES: '/pexels/trending',
  // Favoritos y ratings
  MOVIES_FAVORITES: '/movies/favorites/:userId',
  MOVIES_INSERT_FAVORITE_RATING: '/movies/insertFavoriteRating/:userId',
  MOVIES_UPDATE: '/movies/update/:userId',
  
  // Usuario
  USER_PROFILE: '/user/profile',
  USER_FAVORITES: '/user/favorites'
}
>>>>>>> e2cdbb66

  // Movies
  MOVIES: "/movies",
  MOVIE_DETAILS: "/movies/:id",
  SEARCH_MOVIES: "/movies/search",
  POPULAR_MOVIES: "/movies/popular",
  TRENDING_MOVIES: "/movies/trending",

  // User
  USER_PROFILE: "/user/profile",
  USER_FAVORITES: "/user/favorites",
};

/**
 * General application configuration constants.
 * @constant
 * @type {Object}
 * @property {string} APP_NAME - Name of the application.
 * @property {string} DEFAULT_LANGUAGE - Default language of the app (ISO code).
 * @property {number} MOVIES_PER_PAGE - Number of movies to display per page.
 * @property {string} IMAGE_BASE_URL - Base URL for movie poster images.
 */
export const APP_CONFIG = {
  APP_NAME: "PopFix",
  DEFAULT_LANGUAGE: "es",
  MOVIES_PER_PAGE: 20,
  IMAGE_BASE_URL: "https://image.tmdb.org/t/p/w500", // For movie images
};<|MERGE_RESOLUTION|>--- conflicted
+++ resolved
@@ -1,16 +1,11 @@
 // PopFix application configuration and constants
 
-<<<<<<< HEAD
 /**
  * Base URL for the API.
  * Replace this value with your backend URL if needed.
  * @constant {string}
  */
 export const API_BASE_URL = "https://popfix-back.onrender.com/api";
-=======
-// URL base del API (cambia por la URL de tu backend)
-export const API_BASE_URL = 'http://localhost:5100/api'
->>>>>>> e2cdbb66
 
 /**
  * API endpoint definitions for different functionalities.
@@ -29,13 +24,6 @@
  * @property {string} USER_FAVORITES - Endpoint for getting user's favorite movies.
  */
 export const API_ENDPOINTS = {
-<<<<<<< HEAD
-  // Authentication
-  LOGIN: "/users/login",
-  REGISTER: "/users/register",
-  FORGOT_PASSWORD: "/auth/forgot-password",
-  LOGOUT: "/logout",
-=======
   // Autenticación
   LOGIN: '/users/login',
   REGISTER: '/users/register',
@@ -57,7 +45,6 @@
   USER_PROFILE: '/user/profile',
   USER_FAVORITES: '/user/favorites'
 }
->>>>>>> e2cdbb66
 
   // Movies
   MOVIES: "/movies",
