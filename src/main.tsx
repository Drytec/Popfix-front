<<<<<<< HEAD
/**
 * @fileoverview Entry point for the React application.
 * Initializes the ReactDOM root, sets up routing using React Router,
 * and defines all public and user-specific routes.
 *
 * @module main
 */

import React from "react";
import ReactDOM from "react-dom/client";
import { BrowserRouter, Routes, Route } from "react-router-dom";

// IMPORTS
import "./main.scss";

// VIEWS
import { Home } from "./views/Home/Home";
import MovieScreen from "./views/MovieScreen/MovieScreen";
import Login from "./views/Auth/Login/Login";
import Register from "./views/Auth/Register/Register";
import ForgotPassword from "./views/Auth/Forgot-password/Forgot-password";
import ResetPassword from "./views/Auth/Reset-password/Reset-password";
import User from "./views/User/User";
import EditUser from "./views/User/Edit-user/Edit-user";
import DeleteUser from "./views/User/Delete-user/Delete-user";
import ChangePassword from "./views/User/Change-password/Change-password";
import SiteMap from "./views/SiteMap/SiteMap";
import { NotFound } from "./views/NotFound";

/**
 * Renders the root React component into the HTML element with the ID 'root'.
 * The app is wrapped with React.StrictMode for highlighting potential issues
 * and BrowserRouter to enable client-side routing.
 */
ReactDOM.createRoot(document.getElementById("root") as HTMLElement).render(
  <React.StrictMode>
    <BrowserRouter>
      <Routes>
        {/**
         * Public routes accessible to all users.
         *
         * @route /
         * @component Home - Displays the main landing page.
         *
         * @route /movie/:id
         * @component MovieScreen - Displays detailed information about a specific movie.
         *
         * @route /login
         * @component Login - Allows users to sign in.
         *
         * @route /register
         * @component Register - Allows new users to create an account.
         *
         * @route /forgot-password
         * @component ForgotPassword - Sends a password reset link to the user's email.
         *
         * @route /reset-password
         * @component ResetPassword - Enables users to set a new password using a token.
         */}
        <Route path="/" element={<Home />} />
        <Route path="/movie/:id" element={<MovieScreen />} />
        <Route path="/login" element={<Login />} />
        <Route path="/register" element={<Register />} />
        <Route path="/forgot-password" element={<ForgotPassword />} />
        <Route path="/reset-password" element={<ResetPassword />} />

        {/**
         * User-related routes.
         *
         * @route /user
         * @component User - Displays the user's profile page.
         *
         * @route /edit-user
         * @component EditUser - Allows users to edit their profile information.
         *
         * @route /delete-user
         * @component DeleteUser - Handles account deletion.
         *
         * @route /change-password
         * @component ChangePassword - Allows users to change their password.
         */}
        <Route path="/user" element={<User />} />
        <Route path="/edit-user" element={<EditUser />} />
        <Route path="/delete-user" element={<DeleteUser />} />
        <Route path="/change-password" element={<ChangePassword />} />

        {/**
         * Miscellaneous routes.
         *
         * @route /mapa-del-sitio
         * @component SiteMap - Displays the website's navigation map.
         *
         * @route *
         * @component NotFound - Shown when a route does not exist (404 page).
         */}
        <Route path="/mapa-del-sitio" element={<SiteMap />} />
        <Route path="*" element={<NotFound />} />
      </Routes>
    </BrowserRouter>
  </React.StrictMode>
);
=======
import React from 'react'
import ReactDOM from 'react-dom/client'
import { BrowserRouter, Routes, Route } from 'react-router-dom'

// IMPORTS
import './main.scss'

// VIEWS
import Landing from './views/Landing/Landing'
import { Home } from './views/Home/Home'
import MovieScreen from './views/MovieScreen/MovieScreen'
import { ProfileScreen } from './views/ProfileScreen/ProfileScreen'
import Login from './views/Auth/Login/Login'
import Register from './views/Auth/Register/Register'
import ForgotPassword from './views/Auth/Forgot-password/Forgot-password'
import ResetPassword from './views/Auth/Reset-password/Reset-password'
import User from './views/User/User'
import EditUser from './views/User/Edit-user/Edit-user'
import DeleteUser from './views/User/Delete-user/Delete-user'
import ChangePassword from './views/User/Change-password/Change-password'
import SiteMap from './views/SiteMap/SiteMap'
import FavScreen from './views/FavScreen/FavScreen'
import { NotFound } from './views/NotFound'
import ScrollToTop from './components/ScrollToTop/ScrollToTop'
import ProtectedRoute from './components/ProtectedRoute/ProtectedRoute'

ReactDOM.createRoot(document.getElementById('root') as HTMLElement).render(
  <React.StrictMode>
    <BrowserRouter>
      <ScrollToTop />
      <Routes>
        {/* Public Routes - No Login Required */}
        <Route path="/" element={<Landing />} />
        <Route path="/login" element={<Login />} />
        <Route path="/register" element={<Register />} />
        <Route path="/forgot-password" element={<ForgotPassword />} />
        <Route path="/reset-password" element={<ResetPassword />} />
        
        {/* Protected Routes - Login Required */}
        <Route path="/home" element={<ProtectedRoute element={<Home />} />} />
        <Route path="/movie/:id" element={<ProtectedRoute element={<MovieScreen />} />} />
        <Route path="/perfil" element={<ProtectedRoute element={<ProfileScreen />} />} />
        <Route path="/user" element={<ProtectedRoute element={<User />} />} />
        <Route path="/edit-user" element={<ProtectedRoute element={<EditUser />} />} />
        <Route path="/delete-user" element={<ProtectedRoute element={<DeleteUser />} />} />
        <Route path="/change-password" element={<ProtectedRoute element={<ChangePassword />} />} />
        <Route path="/mapa-del-sitio" element={<ProtectedRoute element={<SiteMap />} />} />
        <Route path="/favoritos" element={<ProtectedRoute element={<FavScreen />} />} />
  
        {/* 404 Route */}
        <Route path="*" element={<NotFound />} />
      </Routes>
    </BrowserRouter>
  </React.StrictMode>
)
>>>>>>> e2cdbb66
<|MERGE_RESOLUTION|>--- conflicted
+++ resolved
@@ -1,111 +1,20 @@
-<<<<<<< HEAD
 /**
  * @fileoverview Entry point for the React application.
- * Initializes the ReactDOM root, sets up routing using React Router,
- * and defines all public and user-specific routes.
+ * Initializes the ReactDOM root, configures client-side routing using React Router,
+ * and defines both public and protected routes.
+ *
+ * The app uses `ProtectedRoute` to restrict access to authenticated users only.
+ * Additionally, `ScrollToTop` ensures that the viewport resets to the top
+ * whenever a new route is visited.
  *
  * @module main
  */
 
-import React from "react";
-import ReactDOM from "react-dom/client";
-import { BrowserRouter, Routes, Route } from "react-router-dom";
-
-// IMPORTS
-import "./main.scss";
-
-// VIEWS
-import { Home } from "./views/Home/Home";
-import MovieScreen from "./views/MovieScreen/MovieScreen";
-import Login from "./views/Auth/Login/Login";
-import Register from "./views/Auth/Register/Register";
-import ForgotPassword from "./views/Auth/Forgot-password/Forgot-password";
-import ResetPassword from "./views/Auth/Reset-password/Reset-password";
-import User from "./views/User/User";
-import EditUser from "./views/User/Edit-user/Edit-user";
-import DeleteUser from "./views/User/Delete-user/Delete-user";
-import ChangePassword from "./views/User/Change-password/Change-password";
-import SiteMap from "./views/SiteMap/SiteMap";
-import { NotFound } from "./views/NotFound";
-
-/**
- * Renders the root React component into the HTML element with the ID 'root'.
- * The app is wrapped with React.StrictMode for highlighting potential issues
- * and BrowserRouter to enable client-side routing.
- */
-ReactDOM.createRoot(document.getElementById("root") as HTMLElement).render(
-  <React.StrictMode>
-    <BrowserRouter>
-      <Routes>
-        {/**
-         * Public routes accessible to all users.
-         *
-         * @route /
-         * @component Home - Displays the main landing page.
-         *
-         * @route /movie/:id
-         * @component MovieScreen - Displays detailed information about a specific movie.
-         *
-         * @route /login
-         * @component Login - Allows users to sign in.
-         *
-         * @route /register
-         * @component Register - Allows new users to create an account.
-         *
-         * @route /forgot-password
-         * @component ForgotPassword - Sends a password reset link to the user's email.
-         *
-         * @route /reset-password
-         * @component ResetPassword - Enables users to set a new password using a token.
-         */}
-        <Route path="/" element={<Home />} />
-        <Route path="/movie/:id" element={<MovieScreen />} />
-        <Route path="/login" element={<Login />} />
-        <Route path="/register" element={<Register />} />
-        <Route path="/forgot-password" element={<ForgotPassword />} />
-        <Route path="/reset-password" element={<ResetPassword />} />
-
-        {/**
-         * User-related routes.
-         *
-         * @route /user
-         * @component User - Displays the user's profile page.
-         *
-         * @route /edit-user
-         * @component EditUser - Allows users to edit their profile information.
-         *
-         * @route /delete-user
-         * @component DeleteUser - Handles account deletion.
-         *
-         * @route /change-password
-         * @component ChangePassword - Allows users to change their password.
-         */}
-        <Route path="/user" element={<User />} />
-        <Route path="/edit-user" element={<EditUser />} />
-        <Route path="/delete-user" element={<DeleteUser />} />
-        <Route path="/change-password" element={<ChangePassword />} />
-
-        {/**
-         * Miscellaneous routes.
-         *
-         * @route /mapa-del-sitio
-         * @component SiteMap - Displays the website's navigation map.
-         *
-         * @route *
-         * @component NotFound - Shown when a route does not exist (404 page).
-         */}
-        <Route path="/mapa-del-sitio" element={<SiteMap />} />
-        <Route path="*" element={<NotFound />} />
-      </Routes>
-    </BrowserRouter>
-  </React.StrictMode>
-);
-=======
 import React from 'react'
 import ReactDOM from 'react-dom/client'
 import { BrowserRouter, Routes, Route } from 'react-router-dom'
 
-// IMPORTS
+// Global styles
 import './main.scss'
 
 // VIEWS
@@ -124,22 +33,83 @@
 import SiteMap from './views/SiteMap/SiteMap'
 import FavScreen from './views/FavScreen/FavScreen'
 import { NotFound } from './views/NotFound'
+
+// COMPONENTS
 import ScrollToTop from './components/ScrollToTop/ScrollToTop'
 import ProtectedRoute from './components/ProtectedRoute/ProtectedRoute'
 
+/**
+ * Renders the root React component into the HTML element with the ID 'root'.
+ * The app is wrapped in React.StrictMode for highlighting potential issues.
+ * 
+ * BrowserRouter enables client-side routing without full-page reloads.
+ * 
+ * @component
+ * @returns {void}
+ */
 ReactDOM.createRoot(document.getElementById('root') as HTMLElement).render(
   <React.StrictMode>
     <BrowserRouter>
+      {/* Scrolls to top when navigating to a new page */}
       <ScrollToTop />
+
       <Routes>
-        {/* Public Routes - No Login Required */}
+        {/**
+         * 🌐 Public Routes — accessible without authentication.
+         *
+         * @route /
+         * @component Landing - Displays the landing page (entry point of the site).
+         *
+         * @route /login
+         * @component Login - Allows users to sign in.
+         *
+         * @route /register
+         * @component Register - Allows new users to create an account.
+         *
+         * @route /forgot-password
+         * @component ForgotPassword - Lets users request a password reset link.
+         *
+         * @route /reset-password
+         * @component ResetPassword - Enables users to reset their password using a token.
+         */}
         <Route path="/" element={<Landing />} />
         <Route path="/login" element={<Login />} />
         <Route path="/register" element={<Register />} />
         <Route path="/forgot-password" element={<ForgotPassword />} />
         <Route path="/reset-password" element={<ResetPassword />} />
-        
-        {/* Protected Routes - Login Required */}
+
+        {/**
+         * 🔒 Protected Routes — require authentication.
+         * These routes are wrapped with `ProtectedRoute`, which checks
+         * if the user is logged in before granting access.
+         *
+         * @route /home
+         * @component Home - Displays the main content page with movies.
+         *
+         * @route /movie/:id
+         * @component MovieScreen - Shows detailed information and playback for a selected movie.
+         *
+         * @route /perfil
+         * @component ProfileScreen - Displays the user's profile overview.
+         *
+         * @route /user
+         * @component User - Displays the user dashboard.
+         *
+         * @route /edit-user
+         * @component EditUser - Allows users to edit profile information.
+         *
+         * @route /delete-user
+         * @component DeleteUser - Handles user account deletion.
+         *
+         * @route /change-password
+         * @component ChangePassword - Enables password updates for authenticated users.
+         *
+         * @route /mapa-del-sitio
+         * @component SiteMap - Displays a structured overview of all available routes.
+         *
+         * @route /favoritos
+         * @component FavScreen - Displays the user’s favorite saved movies.
+         */}
         <Route path="/home" element={<ProtectedRoute element={<Home />} />} />
         <Route path="/movie/:id" element={<ProtectedRoute element={<MovieScreen />} />} />
         <Route path="/perfil" element={<ProtectedRoute element={<ProfileScreen />} />} />
@@ -149,11 +119,15 @@
         <Route path="/change-password" element={<ProtectedRoute element={<ChangePassword />} />} />
         <Route path="/mapa-del-sitio" element={<ProtectedRoute element={<SiteMap />} />} />
         <Route path="/favoritos" element={<ProtectedRoute element={<FavScreen />} />} />
-  
-        {/* 404 Route */}
+
+        {/**
+         * ❌ Fallback Route — catches undefined URLs.
+         *
+         * @route *
+         * @component NotFound - Displays a 404 page for invalid routes.
+         */}
         <Route path="*" element={<NotFound />} />
       </Routes>
     </BrowserRouter>
   </React.StrictMode>
-)
->>>>>>> e2cdbb66
+)